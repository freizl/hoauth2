--- conflicted
+++ resolved
@@ -45,7 +45,6 @@
     Network.OAuth.OAuth2
 
   Build-Depends:
-<<<<<<< HEAD
     aeson             >= 0.6    && < 0.7,
     base              >= 4      && < 5,
     text              >= 0.11   && < 0.12,
@@ -57,21 +56,7 @@
     monad-control     >= 0.3    && < 0.4,
     mtl               >= 1      && < 2.2,
     transformers      >= 0.2    && < 0.4,
-    resourcet         >= 0.4.0.2 && < 0.4.1,
-=======
-    aeson             >= 0.6     && < 0.7,
-    base              >= 4       && < 5,
-    text              >= 0.11    && < 0.12,
-    bytestring        >= 0.9     && < 0.11,
-    bytestring-show   >= 0.3.5   && < 0.4,
-    conduit           >= 0.5     && < 0.6,
-    http-conduit      >= 1.8.3   && < 1.8.4,
-    http-types        >= 0.7     && < 0.8,
-    monad-control     >= 0.3     && < 0.4,
-    mtl               >= 1       && < 2.2,
-    transformers      >= 0.2     && < 0.4,
     resourcet         >= 0.4.0.2 && < 0.4.5,
->>>>>>> a027b8ba
     random
 
   if impl(ghc >= 6.12.0)
