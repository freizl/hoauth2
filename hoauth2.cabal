Name:                hoauth2
-- http://wiki.haskell.org/Package_versioning_policy
Version:             0.5.8

Synopsis:            Haskell OAuth2 authentication client
Description:
  Haskell OAuth2 authentication client. Tested with the following services:
  .
  * Google web: <https://developers.google.com/accounts/docs/OAuth2WebServer>
  .
  * Github: <http://developer.github.com/v3/oauth/>
  .
  * Facebook: <http://developers.facebook.com/docs/facebook-login/>
  .
  * Fitbit: <http://dev.fitbit.com/docs/oauth2/>
  .
  * Weibo: <http://open.weibo.com/wiki/Oauth2>
  .
  * Douban: <http://developers.douban.com/wiki/?title=oauth2>

Homepage:            https://github.com/freizl/hoauth2
License:             BSD3
License-file:        LICENSE
Author:              Haisheng Wu
Maintainer:          Haisheng Wu <freizl@gmail.com>
Copyright:           Haisheng Wu
Category:            Network
Build-type:          Simple
stability:           Beta
tested-with:         GHC <= 7.10.2

Extra-source-files:
  README.md
  example/Google/test.hs
  example/Weibo/test.hs
  example/Github/test.hs
  example/Facebook/test.hs
  example/Fitbit/test.hs
  example/Douban/test.hs
  example/Keys.hs.sample

Cabal-version:       >=1.10

Source-Repository head
  Type:     git
  Location: git://github.com/freizl/hoauth2.git

Flag test
  Description: Build the executables
  Default: False

Library
  hs-source-dirs: src
  default-language:    Haskell2010
  Exposed-modules:
    Network.OAuth.OAuth2.HttpClient
    Network.OAuth.OAuth2.Internal
    Network.OAuth.OAuth2

  Build-Depends:
    base                 >= 4     && < 5,
    text                 >= 0.11  && < 1.3,
    bytestring           >= 0.9   && < 0.11,
    http-conduit         >= 2.1   && < 2.3,
    http-types           >= 0.9   && < 0.10,
<<<<<<< HEAD
    aeson                >= 0.11  && < 1.1,
    unordered-containers >= 0.2.5,
    uri-bytestring       >= 0.2.3.1 && < 0.3,
    microlens            >= 0.4.0 && < 0.5,
    exceptions           >= 0.8.3 && < 0.9
=======
    aeson                >= 0.11  && < 1.2,
    unordered-containers >= 0.2.5

>>>>>>> 5cba4280

  if impl(ghc >= 6.12.0)
      ghc-options: -Wall -fwarn-tabs -funbox-strict-fields
                   -fno-warn-unused-do-bind
  else
      ghc-options: -Wall -fwarn-tabs -funbox-strict-fields

Executable test-weibo
  if flag(test)
    Buildable: True
  else
    Buildable: False

  main-is:             Weibo/test.hs
  hs-source-dirs:      example
  default-language:    Haskell2010
  build-depends:       base              >= 4.5    && < 5,
                       http-types        >= 0.9    && < 0.10,
                       http-conduit      >= 2.1    && < 2.3,
                       text              >= 0.11   && < 1.3,
                       bytestring        >= 0.9    && < 0.11,
<<<<<<< HEAD
                       uri-bytestring    >= 0.2.3.1 && < 0.3,
=======
>>>>>>> 5cba4280
                       aeson             >= 0.11   && < 1.1,
                       hoauth2

  if impl(ghc >= 6.12.0)
      ghc-options: -Wall -fwarn-tabs -funbox-strict-fields
                   -fno-warn-unused-do-bind
  else
      ghc-options: -Wall -fwarn-tabs -funbox-strict-fields


Executable test-google
  if flag(test)
    Buildable: True
  else
    Buildable: False

  main-is:             Google/test.hs
  hs-source-dirs:      example
  default-language:    Haskell2010
  build-depends:       base              >= 4.5    && < 5,
                       http-types        >= 0.9    && < 0.10,
                       http-conduit      >= 2.1    && < 2.3,
                       text              >= 0.11   && < 1.3,
                       bytestring        >= 0.9    && < 0.11,
<<<<<<< HEAD
                       uri-bytestring    >= 0.2.3.1 && < 0.3,
                       aeson             >= 0.11   && < 1.1,
=======
                       aeson             >= 0.11   && < 1.2,
>>>>>>> 5cba4280
                       hoauth2

  if impl(ghc >= 6.12.0)
      ghc-options: -Wall -fwarn-tabs -funbox-strict-fields
                   -fno-warn-unused-do-bind
  else
      ghc-options: -Wall -fwarn-tabs -funbox-strict-fields


Executable test-github
  if flag(test)
    Buildable: True
  else
    Buildable: False

  main-is:             Github/test.hs
  hs-source-dirs:      example
  default-language:    Haskell2010
  build-depends:       base              >= 4.5    && < 5,
                       http-types        >= 0.9    && < 0.10,
                       http-conduit      >= 2.1    && < 2.3,
                       text              >= 0.11   && < 1.3,
                       bytestring        >= 0.9    && < 0.11,
<<<<<<< HEAD
                       uri-bytestring    >= 0.2.3.1 && < 0.3,
                       aeson             >= 0.11   && < 1.1,
=======
                       aeson             >= 0.11   && < 1.2,
>>>>>>> 5cba4280
                       hoauth2

  if impl(ghc >= 6.12.0)
      ghc-options: -Wall -fwarn-tabs -funbox-strict-fields
                   -fno-warn-unused-do-bind
  else
      ghc-options: -Wall -fwarn-tabs -funbox-strict-fields

Executable test-douban
  if flag(test)
    Buildable: True
  else
    Buildable: False

  main-is:             Douban/test.hs
  hs-source-dirs:      example
  default-language:    Haskell2010
  build-depends:       base              >= 4.5    && < 5,
                       http-types        >= 0.9    && < 0.10,
                       http-conduit      >= 2.1    && < 2.3,
                       text              >= 0.11   && < 1.3,
                       bytestring        >= 0.9    && < 0.11,
<<<<<<< HEAD
                       uri-bytestring    >= 0.2.3.1 && < 0.3,
                       aeson             >= 0.11   && < 1.1,
=======
                       aeson             >= 0.11   && < 1.2,
>>>>>>> 5cba4280
                       hoauth2

  if impl(ghc >= 6.12.0)
      ghc-options: -Wall -fwarn-tabs -funbox-strict-fields
                   -fno-warn-unused-do-bind
  else
      ghc-options: -Wall -fwarn-tabs -funbox-strict-fields

Executable test-facebook
  if flag(test)
    Buildable: True
  else
    Buildable: False

  main-is:             Facebook/test.hs
  hs-source-dirs:      example
  default-language:    Haskell2010
  build-depends:       base              >= 4.5    && < 5,
                       http-types        >= 0.9    && < 0.10,
                       http-conduit      >= 2.1    && < 2.3,
                       text              >= 0.11   && < 1.3,
                       bytestring        >= 0.9    && < 0.11,
<<<<<<< HEAD
                       uri-bytestring    >= 0.2.3.1 && < 0.3,
                       aeson             >= 0.11   && < 1.1,
=======
                       aeson             >= 0.11   && < 1.2,
>>>>>>> 5cba4280
                       hoauth2

  if impl(ghc >= 6.12.0)
      ghc-options: -Wall -fwarn-tabs -funbox-strict-fields
                   -fno-warn-unused-do-bind
  else
      ghc-options: -Wall -fwarn-tabs -funbox-strict-fields

Executable test-fitbit
  if flag(test)
    Buildable: True
  else
    Buildable: False

  main-is:             Fitbit/test.hs
  hs-source-dirs:      example
  default-language:    Haskell2010
  build-depends:       base              >= 4.5    && < 5,
                       text              >= 0.11   && < 1.3,
                       bytestring        >= 0.9    && < 0.11,
<<<<<<< HEAD
                       uri-bytestring    >= 0.2.3.1 && < 0.3,
=======
>>>>>>> 5cba4280
                       http-conduit      >= 2.1    && < 2.3,
                       http-types        >= 0.9    && < 0.10,
                       wai               >= 3.2    && < 3.3,
                       warp              >= 3.2    && < 3.3,
                       containers        >= 0.4    && < 0.6,
<<<<<<< HEAD
                       aeson             >= 0.11   && < 1.1,
=======
                       aeson             >= 0.11   && < 1.2,
>>>>>>> 5cba4280
                       hoauth2


  if impl(ghc >= 6.12.0)
      ghc-options: -Wall -fwarn-tabs -funbox-strict-fields
                   -fno-warn-unused-do-bind -fno-warn-orphans
  else
      ghc-options: -Wall -fwarn-tabs -funbox-strict-fields

Executable test-stackexchange
  if flag(test)
    Buildable: True
  else
    Buildable: False

  main-is:             StackExchange/test.hs
  hs-source-dirs:      example
  default-language:    Haskell2010
  build-depends:       base              >= 4.5    && < 5,
                       http-types        >= 0.9    && < 0.10,
                       http-conduit      >= 2.1    && < 2.3,
                       text              >= 0.11   && < 1.3,
                       bytestring        >= 0.9    && < 0.11,
<<<<<<< HEAD
                       uri-bytestring    >= 0.2.3.1 && < 0.3,
                       aeson             >= 0.11   && < 1.1,
=======
                       aeson             >= 0.11   && < 1.2,
>>>>>>> 5cba4280
                       hoauth2

  if impl(ghc >= 6.12.0)
      ghc-options: -Wall -fwarn-tabs -funbox-strict-fields
                   -fno-warn-unused-do-bind
  else
      ghc-options: -Wall -fwarn-tabs -funbox-strict-fields

Executable test-dropbox
  if flag(test)
    Buildable: True
  else
    Buildable: False

  main-is:             Dropbox/test.hs
  hs-source-dirs:      example
  default-language:    Haskell2010
  build-depends:       base              >= 4.5    && < 5,
                       http-types        >= 0.9    && < 0.10,
                       http-conduit      >= 2.1    && < 2.3,
                       text              >= 0.11   && < 1.3,
                       bytestring        >= 0.9    && < 0.11,
<<<<<<< HEAD
                       uri-bytestring    >= 0.2.3.1 && < 0.3,
                       aeson             >= 0.11   && < 1.1,
=======
                       aeson             >= 0.11   && < 1.2,
>>>>>>> 5cba4280
                       hoauth2

  if impl(ghc >= 6.12.0)
      ghc-options: -Wall -fwarn-tabs -funbox-strict-fields
                   -fno-warn-unused-do-bind
  else
      ghc-options: -Wall -fwarn-tabs -funbox-strict-fields<|MERGE_RESOLUTION|>--- conflicted
+++ resolved
@@ -59,21 +59,16 @@
 
   Build-Depends:
     base                 >= 4     && < 5,
+    aeson                >= 1.0   && < 1.1,
     text                 >= 0.11  && < 1.3,
     bytestring           >= 0.9   && < 0.11,
     http-conduit         >= 2.1   && < 2.3,
     http-types           >= 0.9   && < 0.10,
-<<<<<<< HEAD
-    aeson                >= 0.11  && < 1.1,
+    aeson                >= 0.11  && < 1.2,
     unordered-containers >= 0.2.5,
     uri-bytestring       >= 0.2.3.1 && < 0.3,
     microlens            >= 0.4.0 && < 0.5,
     exceptions           >= 0.8.3 && < 0.9
-=======
-    aeson                >= 0.11  && < 1.2,
-    unordered-containers >= 0.2.5
-
->>>>>>> 5cba4280
 
   if impl(ghc >= 6.12.0)
       ghc-options: -Wall -fwarn-tabs -funbox-strict-fields
@@ -92,14 +87,9 @@
   default-language:    Haskell2010
   build-depends:       base              >= 4.5    && < 5,
                        http-types        >= 0.9    && < 0.10,
-                       http-conduit      >= 2.1    && < 2.3,
-                       text              >= 0.11   && < 1.3,
-                       bytestring        >= 0.9    && < 0.11,
-<<<<<<< HEAD
-                       uri-bytestring    >= 0.2.3.1 && < 0.3,
-=======
->>>>>>> 5cba4280
-                       aeson             >= 0.11   && < 1.1,
+                       http-conduit      >= 2.2    && < 2.3,
+                       text              >= 0.11   && < 1.3,
+                       bytestring        >= 0.9    && < 0.11,
                        hoauth2
 
   if impl(ghc >= 6.12.0)
@@ -123,12 +113,8 @@
                        http-conduit      >= 2.1    && < 2.3,
                        text              >= 0.11   && < 1.3,
                        bytestring        >= 0.9    && < 0.11,
-<<<<<<< HEAD
-                       uri-bytestring    >= 0.2.3.1 && < 0.3,
-                       aeson             >= 0.11   && < 1.1,
-=======
-                       aeson             >= 0.11   && < 1.2,
->>>>>>> 5cba4280
+                       uri-bytestring    >= 0.2.3.1 && < 0.3,
+                       aeson             >= 0.11   && < 1.2,
                        hoauth2
 
   if impl(ghc >= 6.12.0)
@@ -152,12 +138,8 @@
                        http-conduit      >= 2.1    && < 2.3,
                        text              >= 0.11   && < 1.3,
                        bytestring        >= 0.9    && < 0.11,
-<<<<<<< HEAD
-                       uri-bytestring    >= 0.2.3.1 && < 0.3,
-                       aeson             >= 0.11   && < 1.1,
-=======
-                       aeson             >= 0.11   && < 1.2,
->>>>>>> 5cba4280
+                       uri-bytestring    >= 0.2.3.1 && < 0.3,
+                       aeson             >= 0.11   && < 1.2,
                        hoauth2
 
   if impl(ghc >= 6.12.0)
@@ -180,12 +162,8 @@
                        http-conduit      >= 2.1    && < 2.3,
                        text              >= 0.11   && < 1.3,
                        bytestring        >= 0.9    && < 0.11,
-<<<<<<< HEAD
-                       uri-bytestring    >= 0.2.3.1 && < 0.3,
-                       aeson             >= 0.11   && < 1.1,
-=======
-                       aeson             >= 0.11   && < 1.2,
->>>>>>> 5cba4280
+                       uri-bytestring    >= 0.2.3.1 && < 0.3,
+                       aeson             >= 0.11   && < 1.2,
                        hoauth2
 
   if impl(ghc >= 6.12.0)
@@ -208,12 +186,8 @@
                        http-conduit      >= 2.1    && < 2.3,
                        text              >= 0.11   && < 1.3,
                        bytestring        >= 0.9    && < 0.11,
-<<<<<<< HEAD
-                       uri-bytestring    >= 0.2.3.1 && < 0.3,
-                       aeson             >= 0.11   && < 1.1,
-=======
-                       aeson             >= 0.11   && < 1.2,
->>>>>>> 5cba4280
+                       uri-bytestring    >= 0.2.3.1 && < 0.3,
+                       aeson             >= 0.11   && < 1.2,
                        hoauth2
 
   if impl(ghc >= 6.12.0)
@@ -234,20 +208,13 @@
   build-depends:       base              >= 4.5    && < 5,
                        text              >= 0.11   && < 1.3,
                        bytestring        >= 0.9    && < 0.11,
-<<<<<<< HEAD
-                       uri-bytestring    >= 0.2.3.1 && < 0.3,
-=======
->>>>>>> 5cba4280
+                       uri-bytestring    >= 0.2.3.1 && < 0.3,
                        http-conduit      >= 2.1    && < 2.3,
                        http-types        >= 0.9    && < 0.10,
                        wai               >= 3.2    && < 3.3,
                        warp              >= 3.2    && < 3.3,
                        containers        >= 0.4    && < 0.6,
-<<<<<<< HEAD
-                       aeson             >= 0.11   && < 1.1,
-=======
-                       aeson             >= 0.11   && < 1.2,
->>>>>>> 5cba4280
+                       aeson             >= 0.11   && < 1.2,
                        hoauth2
 
 
@@ -271,12 +238,8 @@
                        http-conduit      >= 2.1    && < 2.3,
                        text              >= 0.11   && < 1.3,
                        bytestring        >= 0.9    && < 0.11,
-<<<<<<< HEAD
-                       uri-bytestring    >= 0.2.3.1 && < 0.3,
-                       aeson             >= 0.11   && < 1.1,
-=======
-                       aeson             >= 0.11   && < 1.2,
->>>>>>> 5cba4280
+                       uri-bytestring    >= 0.2.3.1 && < 0.3,
+                       aeson             >= 0.11   && < 1.2,
                        hoauth2
 
   if impl(ghc >= 6.12.0)
@@ -299,12 +262,8 @@
                        http-conduit      >= 2.1    && < 2.3,
                        text              >= 0.11   && < 1.3,
                        bytestring        >= 0.9    && < 0.11,
-<<<<<<< HEAD
-                       uri-bytestring    >= 0.2.3.1 && < 0.3,
-                       aeson             >= 0.11   && < 1.1,
-=======
-                       aeson             >= 0.11   && < 1.2,
->>>>>>> 5cba4280
+                       uri-bytestring    >= 0.2.3.1 && < 0.3,
+                       aeson             >= 0.11   && < 1.2,
                        hoauth2
 
   if impl(ghc >= 6.12.0)
